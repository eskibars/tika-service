--- conflicted
+++ resolved
@@ -51,16 +51,11 @@
 
 RUN apt-get update && apt-get upgrade -y
 
-RUN apt-get install -y nvidia-docker2 nvidia-container-toolkit
+# RUN apt-get install -y nvidia-docker2 nvidia-container-toolkit
 
 # Other requirements for Tika & Tesseract OCR
-<<<<<<< HEAD
 RUN apt-get install -y libimage-exiftool-perl libtika-java libtomcat9-java libtomcat9-embed-java libtcnative-1 && \
 	apt-get install -y python3-pip && pip3 install numpy pycuda matplotlib scikit-image && \
-=======
-RUN apt-get install -y libtika-java libtomcat9-java libtomcat9-embed-java libtcnative-1 && \
-	apt-get install -y python3-pip && pip3 install --upgrade pip && pip3 install cython numpy wheel setuptools matplotlib scikit-image && \
->>>>>>> 386f9313
     apt-get install -y fonts-deva gsfonts fonts-gfs-didot fonts-gfs-didot-classic fonts-junicode fonts-ebgaramond && \
     apt-get install -y --fix-missing ghostscript ghostscript-x gsfonts gsfonts-other gsfonts-x11 && \
     apt-get install -y --fix-missing imagemagick tesseract-ocr tesseract-ocr-dev tesseract-ocr-eng tesseract-ocr-osd tesseract-ocr-lat tesseract-ocr-fra tesseract-ocr-deu && \
